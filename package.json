--- conflicted
+++ resolved
@@ -10,16 +10,12 @@
     "@supabase/supabase-js": "^2.0.0",
     "clsx": "^2.1.1",
     "lucide-react": "^0.263.1",
-<<<<<<< HEAD
-    "clsx": "^2.0.0",
-    "tailwind-merge": "^2.0.0",
+    "tailwind-merge": "^2.6.0",
     "@klinecharts/pro": "^0.1.1",
     "klinecharts": "^9.8.12"
-=======
     "react": "^18.0.0",
     "react-dom": "^18.0.0",
     "tailwind-merge": "^2.6.0"
->>>>>>> 70417af4
   },
   "devDependencies": {
     "@vitejs/plugin-react": "^4.0.0",
